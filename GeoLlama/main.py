--- conflicted
+++ resolved
@@ -259,13 +259,6 @@
 
     anomaly_both_pct = (raw_df['thickness_anomaly'] & raw_df['xtilt_anomaly']).mean() * 100
 
-<<<<<<< HEAD
-=======
-    print(f"Mean/std of thickness across datasets = {thickness_mean_of_mean:.2f} +/- {thickness_std_of_mean:.2f} nm")
-    print(f"Mean/std of xtilt across datasets = {xtilt_mean_of_mean:.2f} +/- {xtilt_std_of_mean:.2f} degs")
-    print(f"% Anomaly (thickness/xtilt/both) = {thickness_anomaly_pct:.2f} / {xtilt_anomaly_pct:.2f} / {anomaly_both_pct:.2f}")
-
->>>>>>> a5cf8071
     if out_csv is not None:
         raw_df.to_csv(out_csv, index=False)
     if out_star is not None:
@@ -277,4 +270,5 @@
                        tablefmt="pretty",
         ))
         print(f"Mean/std of thickness across datasets = {thickness_mean_of_mean:.2f} +/- {thickness_std_of_mean:.2f} nm")
-        print(f"Mean/std of xtilt across datasets = {xtilt_mean_of_mean:.2f} +/- {xtilt_std_of_mean:.2f} degs")+        print(f"Mean/std of xtilt across datasets = {xtilt_mean_of_mean:.2f} +/- {xtilt_std_of_mean:.2f} degs")
+        print(f"% Anomaly (thickness/xtilt/both) = {thickness_anomaly_pct:.2f} / {xtilt_anomaly_pct:.2f} / {anomaly_both_pct:.2f}")